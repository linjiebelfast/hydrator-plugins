/*
 * Copyright © 2016 Cask Data, Inc.
 *
 * Licensed under the Apache License, Version 2.0 (the "License"); you may not
 * use this file except in compliance with the License. You may obtain a copy of
 * the License at
 *
 * http://www.apache.org/licenses/LICENSE-2.0
 *
 * Unless required by applicable law or agreed to in writing, software
 * distributed under the License is distributed on an "AS IS" BASIS, WITHOUT
 * WARRANTIES OR CONDITIONS OF ANY KIND, either express or implied. See the
 * License for the specific language governing permissions and limitations under
 * the License.
 */

package co.cask.hydrator.common.http;

import co.cask.cdap.api.annotation.Description;
import co.cask.cdap.api.annotation.Macro;
import co.cask.cdap.api.plugin.PluginConfig;
import com.google.common.base.Strings;

import java.net.MalformedURLException;
import java.net.URL;
import java.util.HashMap;
import java.util.Map;
import javax.annotation.Nullable;

/**
 * Base config class for HTTP plugins.
 */
@SuppressWarnings("ConstantConditions")
public class HTTPConfig extends PluginConfig {
  // Used for parsing requestHeadersString into map<string, string>
  // Should be the same as the widgets json config
  private static final String KV_DELIMITER = ":";
  private static final String DELIMITER = "\n";

  @Description("The URL to fetch data from.")
  @Macro
  private String url;

  @Description("Request headers to set when performing the http request.")
  @Nullable
  @Macro
  private String requestHeaders;

  @Description("Whether to automatically follow redirects. Defaults to true.")
  @Nullable
  @Macro
  private Boolean followRedirects;

  @Description("Sets the connection timeout in milliseconds. Set to 0 for infinite. Default is 60000 (1 minute).")
  @Nullable
  @Macro
  private Integer connectTimeout;

  public HTTPConfig() {
    this(null, null);
  }

  public HTTPConfig(String url, String requestHeaders) {
    this.url = url;
    this.requestHeaders = requestHeaders;
    this.followRedirects = true;
    this.connectTimeout = 60 * 1000;
  }

  public String getUrl() {
    return url;
  }

  public Map<String, String> getRequestHeadersMap() {
    return convertHeadersToMap(requestHeaders);
  }

  public boolean shouldFollowRedirects() {
    return followRedirects;
  }

  public int getConnectTimeout() {
    return connectTimeout;
  }

  @SuppressWarnings("ConstantConditions")
  public void validate() {
    if (!containsMacro("url")) {
      try {
        new URL(url);
      } catch (MalformedURLException e) {
        throw new IllegalArgumentException(String.format("URL '%s' is malformed: %s", url, e.getMessage()), e);
      }
    }
<<<<<<< HEAD
    if (!containsMacro("connectTimeout") && connectTimeout != null && connectTimeout < 0) {
=======
    if (!containsMacro("connectTimeout") && connectTimeout < 0) {
>>>>>>> 893f0d8b
      throw new IllegalArgumentException(String.format(
        "Invalid connectTimeout %d. Timeout must be 0 or a positive number.", connectTimeout));
    }
    if (!containsMacro("requestHeaders")) {
      convertHeadersToMap(requestHeaders);
    }
  }

  private Map<String, String> convertHeadersToMap(String headersString) {
    Map<String, String> headersMap = new HashMap<>();
    if (!Strings.isNullOrEmpty(headersString)) {
      for (String chunk : headersString.split(DELIMITER)) {
        String[] keyValue = chunk.split(KV_DELIMITER, 2);
        if (keyValue.length == 2) {
          headersMap.put(keyValue[0], keyValue[1]);
        } else {
          throw new IllegalArgumentException(String.format("Unable to parse key-value pair '%s'.", chunk));
        }
      }
    }
    return headersMap;
  }
}<|MERGE_RESOLUTION|>--- conflicted
+++ resolved
@@ -92,11 +92,7 @@
         throw new IllegalArgumentException(String.format("URL '%s' is malformed: %s", url, e.getMessage()), e);
       }
     }
-<<<<<<< HEAD
     if (!containsMacro("connectTimeout") && connectTimeout != null && connectTimeout < 0) {
-=======
-    if (!containsMacro("connectTimeout") && connectTimeout < 0) {
->>>>>>> 893f0d8b
       throw new IllegalArgumentException(String.format(
         "Invalid connectTimeout %d. Timeout must be 0 or a positive number.", connectTimeout));
     }
